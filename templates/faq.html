--- conflicted
+++ resolved
@@ -114,11 +114,8 @@
                         <li>Firstock</li>
                         <li>Flattrade</li>
                         <li>Fyers</li>
-<<<<<<< HEAD
                         <li>Motilal Oswal</li>
-=======
                         <li>Groww</li>
->>>>>>> 9c720ae1
                     </ul>
                     <ul class="list-disc list-inside space-y-1 text-base-content/80">
                         <li>IIFL (XTS)</li>
